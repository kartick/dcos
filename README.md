# DC/OS Tools, Packages, and Installers for various platforms

Tools for building DC/OS and launching a cluster with it in the hardware of a customer's choice.

  - *docker/* Locally defined docker containers packages are built in
  - *docs/* Documentation
  - *ext/dcos-installer/* Backend for Web, SSH, and some bits of the Advanced installer. To be merged into the top codebase once the code is cleaned up
  - *gen/* Python library for rendering yaml config files for various platforms into packages, with utilities to do things like make "late binding" config set by CloudFormation
  - *gen/installer/* Code to take a build and transform it into a particular platform installer (Bash / command line, AWS, Azure, etc.)
  - *packages/* Packages which make up DC/OS (Mesos, Marathon, AdminRouter, etc). These packages are built by pkgpanda, and combined into a "bootstrap" tarball for deployment.
  - *pkgpanda/* DC/OS baseline/host package management system. Tools for building, deploying, upgrading, and bundling packages together which live on the root filesystem of a machine / underneath Mesos.
  - *pytest/* Misc. tests. Should be moved to live next to the appropriate code
  - *release/* Release tools for DC/OS. (Building releases, building installers for releases, promoting between channels)
  - *ssh/* AsyncIO based parallel ssh library used by the installer
  - *test_util/* various scripts, utilities to help with integration testing

All code in this repository is Python 3

# Doing a local build

## Dependencies
  1. Linux distribution:
    - Docker doesn't have all the features needed on OS X or Windows
    - `tar` needs to be GNU tar for the set of flags used
  1. [tox](https://tox.readthedocs.org/en/latest/)
  1. git
  1. Docker
    - [Install Instructions for varios distributions](https://docs.docker.com/engine/installation/). Docker needs to be configued so your user can run docker containers. The command `docker run alpine  /bin/echo 'Hello, World!'` when run at a new terminal as your user should just print `"Hello, World!"`. If it says something like "Unable to find image 'alpine:latest' locally" then re-run and the message should go away.
  1. Python 3.4
    - Arch Linux: `sudo pacman -S python`
    - Fedora 23 Workstation: Already installed by default / no steps
  1. Over 10GB of free disk space
  1. _Optional_ pxz (speeds up package and bootstrap compression)
    - ArchLinux: [pxz-git in the AUR](https://aur.archlinux.org/packages/pxz-git). The pxz package corrupts tarballs fairly frequently.
    - Fedora 23: `sudo dnf install pxz`

## Running local code quality tests
```
tox
```

[Tox](https://tox.readthedocs.io/en/latest/) is used to run the codebase unit tests, as well as coding standard checks. The config is in `tox.ini`.

## Running a DC/OS Build

```
./build_local.sh
```

That will run a simple local build, and output the resulting DC/OS installers to $HOME/dcos-artifacts. You can run the created `dcos_generate_config.sh like so:

NOTE: Building a release from scratch the first time on a modern dev machine (4 cores / 8 hyper threads, SSD, reasonable interent bandwidth) takes about 1 hour.

```
$ $HOME/dcos-artifacts/testing/`whoami`/dcos_generate_config.sh
```

## What's happening under the covers
<<<<<<< HEAD

If you look inside of the bash script `build_local.sh` there are the commands with discriptions of each.

The general flow is to:
1. Check the environment is reasonable
2. Write a `release` tool configuration if one doesn't exist
3. Setup a python virtualenv where we can install the DC/OS python tools to in order to run them
4. Install the DC/OS python tools to the virtualenv
5. Build the release using the `release` tool

These steps can all be done by hand and customized / tweaked like standard python projects. You can hand create a virtualenvironment, and then do an editable pip install (`pip install -e`) to have a "live" working environment (as you change code you can run the tool and see the results).

## Release Tool Configuration

This release tool always loads the config in `dcos-release.config.yaml` in the current directory.

The config is [YAML](http://yaml.org/). Inside it has two main sections. `storage` which contains a dictionary of different storage providers which the built artifacts should be sent to, and `options` which sets general DC/OS build configuration options.

Config values can either be specified directly, or you may use $ prefixed environment variables (the env variable must set the whole value).

### Storage Providers
All the available storage providers are in [release/storage](./release/storage/). The configuration is a dictionary of a reference name for the storage provider (local, aws, my_azure), to the configuration.

Each storage provider (ex: aws.py) is an available kind prefix. The dictionary `factories` defines the suffix for a particular kind. For instance `kind: aws_s3` would map to the S3StorageProvider.

The configuration options for a storage provider are the storage provider's constructor parameters.

Sample config storage that will save to my home directory (/home/cmaloney):
```yaml
storage:
  local:
    kind: local_path
    path: /home/cmaloney/dcos-artifacts
```

Sample config that will store to a local archive path as wll as AWS S3. Environment variables AWS_ACCESS_KEY_ID, AWS_SECRET_ACCESS_KEY would need to be set to use the config (And something like a CI system could provide them so they don't have to be committed to a code repository).
```yaml
storage:
  aws:
    kind: aws_s3
    bucket: downloads.dcos.io
    object_prefix: dcos
    download_url: https://downloads.dcos.io/dcos/
    access_key_id: $AWS_ACCESS_KEY_ID
    secret_access_key: $AWS_SECRET_ACCESS_KEY
    region_name: us-west-2
  local:
    kind: local_path
    path: /mnt/big_artifact_store/dcos/
```

# Status Check

Before a pull request can be merged into master, the following checks are required:
 - teamcity/create-release-pr: in the CI system, [build_teamcity](https://github.com/dcos/dcos/blob/master/build_teamcity) is triggered and developers should use [build_local.sh](https://github.com/dcos/dcos/blob/master/build_local.sh) (see above)
 - teamcity/code-quality: simply run `tox` in the top-level dir to run all syntax checks as well as pytest (unit-tests). See [tox.ini](https://github.com/dcos/dcos/blob/master/tox.ini) for more details
 - integration-test/*: runs [integration_test.py](https://github.com/dcos/dcos/blob/master/test_util/integration_test.py) in the network of a DC/OS cluster
    - /vagrant-bash: Tests the on-prem bash provider by using [dcos-vagrant](https://github.com/dcos/dcos-vagrant). Invoke this test through [run-all](https://github.com/dcos/dcos/blob/master/test_util/run-all)
    - /deploy-vpc-cli: runs [ccm-deploy-test](https://github.com/dcos/dcos/blob/master/test_util/test_installer_ccm.py) with USE_INSTALLER_API=false. A Virtual Private Cloud of centos nodes is spun up by CCM (Mesosphere's Cloud Cluster Manager) and the installer (dcos_generate_config.sh) is used via the CLI options to deploy DC/OS. Finally, the same integration_test.py is run
    - /deploy-vpc-api: the same as /deploy-vpc-cli (see above) except uses USE_INSTALLER_API=true, which causes the installer to be started with the `--web` option and then controlled entirely by the HTTP API
=======

If you look inside of the bash script `build_local.sh` there are the commands with discriptions of each.

The general flow is to:
1. Check the environment is reasonable
2. Write a `release` tool configuration if one doesn't exist
3. Setup a python virtualenv where we can install the DC/OS python tools to in order to run them
4. Install the DC/OS python tools to the virtualenv
5. Build the release using the `release` tool

These steps can all be done by hand and customized / tweaked like standard python projects. You can hand create a virtualenvironment, and then do an editable pip install (`pip install -e`) to have a "live" working environment (as you change code you can run the tool and see the results).

## Release Tool Configuration

This release tool always loads the config in `dcos-release.config.yaml` in the current directory.

The config is [YAML](http://yaml.org/). Inside it has two main sections. `storage` which contains a dictionary of different storage providers which the built artifacts should be sent to, and `options` which sets general DC/OS build configuration options.

Config values can either be specified directly, or you may use $ prefixed environment variables (the env variable must set the whole value).

### Storage Providers
All the available storage providers are in [release/storage](./release/storage/). The configuration is a dictionary of a reference name for the storage provider (local, aws, my_azure), to the configuration.

Each storage provider (ex: aws.py) is an available kind prefix. The dictionary `factories` defines the suffix for a particular kind. For instance `kind: aws_s3` would map to the S3StorageProvider.

The configuration options for a storage provider are the storage provider's constructor parameters.

Sample config storage that will save to my home directory (/home/cmaloney):
```yaml
storage:
  local:
    kind: local_path
    path: /home/cmaloney/dcos-artifacts
```

Sample config that will store to a local archive path as wll as AWS S3. Environment variables AWS_ACCESS_KEY_ID, AWS_SECRET_ACCESS_KEY would need to be set to use the config (And something like a CI system could provide them so they don't have to be committed to a code repository).
```yaml
storage:
  aws:
    kind: aws_s3
    bucket: downloads.dcos.io
    object_prefix: dcos
    download_url: https://downloads.dcos.io/dcos/
    access_key_id: $AWS_ACCESS_KEY_ID
    secret_access_key: $AWS_SECRET_ACCESS_KEY
    region_name: us-west-2
  local:
    kind: local_path
    path: /mnt/big_artifact_store/dcos/
```
>>>>>>> 0c5ef2bc

# TODO

Lots of docs are still being written. If you have immediate questions please ask the [DC/OS Community](https://dcos.io/community/). Someone else probably has exactly the same question.

 - Add getting started on common distros / dependencies
 - Add overview of what is in here, how it works
 - Add general theory of stuff that goes in here.
 - PR (guidelines, testing)
 - How to make different sorts of common changes<|MERGE_RESOLUTION|>--- conflicted
+++ resolved
@@ -56,7 +56,6 @@
 ```
 
 ## What's happening under the covers
-<<<<<<< HEAD
 
 If you look inside of the bash script `build_local.sh` there are the commands with discriptions of each.
 
@@ -116,60 +115,6 @@
  - integration-test/*: runs [integration_test.py](https://github.com/dcos/dcos/blob/master/test_util/integration_test.py) in the network of a DC/OS cluster
     - /vagrant-bash: Tests the on-prem bash provider by using [dcos-vagrant](https://github.com/dcos/dcos-vagrant). Invoke this test through [run-all](https://github.com/dcos/dcos/blob/master/test_util/run-all)
     - /deploy-vpc-cli: runs [ccm-deploy-test](https://github.com/dcos/dcos/blob/master/test_util/test_installer_ccm.py) with USE_INSTALLER_API=false. A Virtual Private Cloud of centos nodes is spun up by CCM (Mesosphere's Cloud Cluster Manager) and the installer (dcos_generate_config.sh) is used via the CLI options to deploy DC/OS. Finally, the same integration_test.py is run
-    - /deploy-vpc-api: the same as /deploy-vpc-cli (see above) except uses USE_INSTALLER_API=true, which causes the installer to be started with the `--web` option and then controlled entirely by the HTTP API
-=======
-
-If you look inside of the bash script `build_local.sh` there are the commands with discriptions of each.
-
-The general flow is to:
-1. Check the environment is reasonable
-2. Write a `release` tool configuration if one doesn't exist
-3. Setup a python virtualenv where we can install the DC/OS python tools to in order to run them
-4. Install the DC/OS python tools to the virtualenv
-5. Build the release using the `release` tool
-
-These steps can all be done by hand and customized / tweaked like standard python projects. You can hand create a virtualenvironment, and then do an editable pip install (`pip install -e`) to have a "live" working environment (as you change code you can run the tool and see the results).
-
-## Release Tool Configuration
-
-This release tool always loads the config in `dcos-release.config.yaml` in the current directory.
-
-The config is [YAML](http://yaml.org/). Inside it has two main sections. `storage` which contains a dictionary of different storage providers which the built artifacts should be sent to, and `options` which sets general DC/OS build configuration options.
-
-Config values can either be specified directly, or you may use $ prefixed environment variables (the env variable must set the whole value).
-
-### Storage Providers
-All the available storage providers are in [release/storage](./release/storage/). The configuration is a dictionary of a reference name for the storage provider (local, aws, my_azure), to the configuration.
-
-Each storage provider (ex: aws.py) is an available kind prefix. The dictionary `factories` defines the suffix for a particular kind. For instance `kind: aws_s3` would map to the S3StorageProvider.
-
-The configuration options for a storage provider are the storage provider's constructor parameters.
-
-Sample config storage that will save to my home directory (/home/cmaloney):
-```yaml
-storage:
-  local:
-    kind: local_path
-    path: /home/cmaloney/dcos-artifacts
-```
-
-Sample config that will store to a local archive path as wll as AWS S3. Environment variables AWS_ACCESS_KEY_ID, AWS_SECRET_ACCESS_KEY would need to be set to use the config (And something like a CI system could provide them so they don't have to be committed to a code repository).
-```yaml
-storage:
-  aws:
-    kind: aws_s3
-    bucket: downloads.dcos.io
-    object_prefix: dcos
-    download_url: https://downloads.dcos.io/dcos/
-    access_key_id: $AWS_ACCESS_KEY_ID
-    secret_access_key: $AWS_SECRET_ACCESS_KEY
-    region_name: us-west-2
-  local:
-    kind: local_path
-    path: /mnt/big_artifact_store/dcos/
-```
->>>>>>> 0c5ef2bc
-
 # TODO
 
 Lots of docs are still being written. If you have immediate questions please ask the [DC/OS Community](https://dcos.io/community/). Someone else probably has exactly the same question.
